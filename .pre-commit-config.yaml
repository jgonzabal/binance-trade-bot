---
minimum_pre_commit_version: 1.15.2
repos:
- repo: https://github.com/pre-commit/pre-commit-hooks
  rev: v2.1.0
  hooks:
  - id: check-merge-conflict      # Check for files that contain merge conflict strings.
  - id: trailing-whitespace       # Trims trailing whitespace.
    args: [--markdown-linebreak-ext=md]
  - id: mixed-line-ending         # Replaces or checks mixed line ending.
    args: [--fix=lf]
  - id: end-of-file-fixer         # Makes sure files end in a newline and only a newline.
  - id: check-merge-conflict      # Check for files that contain merge conflict strings.
  - id: check-ast                 # Simply check whether files parse as valid python.

- repo: local
  hooks:
  - id: sort-supported-coin-list
    name: Sort Supported Coin List
    entry: .pre-commit-hooks/sort-coins-file.py
    language: python
    files: ^supported_coin_list$

- repo: https://github.com/asottile/pyupgrade
  rev: v2.10.0
  hooks:
  - id: pyupgrade
    name: Rewrite Code to be Py3.6+
    args: [--py36-plus]

- repo: https://github.com/pycqa/isort
  rev: 5.6.3
  hooks:
  - id: isort
    args: [--profile, black, --line-length, '120']

- repo: https://github.com/psf/black
  rev: 20.8b1
  hooks:
  - id: black
    args: [-l, '120']

- repo: https://github.com/asottile/blacken-docs
  rev: v1.7.0
  hooks:
  - id: blacken-docs
    args: [--skip-errors]
    files: ^docs/.*\.rst
    additional_dependencies: [black==20.8b1]

- repo: https://github.com/s0undt3ch/pre-commit-populate-pylint-requirements
  rev: aed8c6a
  hooks:
  - id: populate-pylint-requirements
    files: ^(dev-)?requirements\.txt$
    args: [requirements.txt, dev-requirements.txt]

- repo: https://github.com/pre-commit/mirrors-pylint
  rev: v2.4.4
  hooks:
  - id: pylint
    name: PyLint
    args: [--output-format=parseable, --rcfile=.pylintrc]
    additional_dependencies:
    - Flask==1.1.2
<<<<<<< HEAD
    - apprise==0.9.2
=======
    - apprise==0.9.3
>>>>>>> b4ed80b5
    - cachetools==4.2.2
    - eventlet==0.30.2
    - flask-cors==3.0.10
    - flask-socketio==5.0.1
    - gunicorn==20.1.0
    - pylint-sqlalchemy
<<<<<<< HEAD
    - python-binance==0.7.11
=======
    - python-binance==1.0.10
>>>>>>> b4ed80b5
    - python-socketio[client]==5.2.1
    - schedule==1.1.0
    - sqlalchemy==1.3.23
    - sqlitedict==1.7.0
    - unicorn-binance-websocket-api==1.30.0
    - unicorn-fy==0.11.0<|MERGE_RESOLUTION|>--- conflicted
+++ resolved
@@ -63,22 +63,14 @@
     args: [--output-format=parseable, --rcfile=.pylintrc]
     additional_dependencies:
     - Flask==1.1.2
-<<<<<<< HEAD
-    - apprise==0.9.2
-=======
     - apprise==0.9.3
->>>>>>> b4ed80b5
     - cachetools==4.2.2
     - eventlet==0.30.2
     - flask-cors==3.0.10
     - flask-socketio==5.0.1
     - gunicorn==20.1.0
     - pylint-sqlalchemy
-<<<<<<< HEAD
-    - python-binance==0.7.11
-=======
     - python-binance==1.0.10
->>>>>>> b4ed80b5
     - python-socketio[client]==5.2.1
     - schedule==1.1.0
     - sqlalchemy==1.3.23
