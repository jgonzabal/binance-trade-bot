--- conflicted
+++ resolved
@@ -153,13 +153,7 @@
             # Fees
             from_fee = self.manager.get_fee(pair.from_coin, self.config.BRIDGE, True)
             to_fee = self.manager.get_fee(pair.to_coin, self.config.BRIDGE, False)
-<<<<<<< HEAD
-
-            if self.config.RATIO_CALC == self.config.RATIO_CALC_DEFAULT:
-                transaction_fee = from_fee + to_fee
-=======
             transaction_fee = from_fee + to_fee - from_fee * to_fee
->>>>>>> 93ce670f
 
             if self.config.USE_MARGIN == "yes":
                 ratio_dict[pair] = (
@@ -169,15 +163,6 @@
                 ratio_dict[pair] = (
                     coin_opt_coin_ratio - transaction_fee * self.config.SCOUT_MULTIPLIER * coin_opt_coin_ratio
                 ) - pair.ratio
-<<<<<<< HEAD
-            if self.config.RATIO_CALC == self.config.RATIO_CALC_SCOUT_MARGIN:
-                transaction_fee = from_fee + to_fee - from_fee * to_fee
-
-                ratio_dict[pair] = (1 - transaction_fee) * coin_opt_coin_ratio / pair.ratio - (
-                    1 + self.config.SCOUT_MULTIPLIER / 100
-                )
-=======
->>>>>>> 93ce670f
         self.db.batch_log_scout(scout_logs)
         return (ratio_dict, prices)
 
