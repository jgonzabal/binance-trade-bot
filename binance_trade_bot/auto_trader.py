from datetime import datetime
from typing import Dict, List

from sqlalchemy.orm import Session

from .binance_api_manager import BinanceAPIManager
from .config import Config
from .database import Database, LogScout
from .logger import Logger
from .models import Coin, CoinValue, Pair


class AutoTrader:
    def __init__(self, binance_manager: BinanceAPIManager, database: Database, logger: Logger, config: Config):
        self.manager = binance_manager
        self.db = database
        self.logger = logger
        self.config = config

    def initialize(self):
        self.initialize_trade_thresholds()

    def transaction_through_bridge(self, pair: Pair):
        """
        Jump from the source coin to the destination coin through bridge coin
        """
        can_sell = False
        balance = self.manager.get_currency_balance(pair.from_coin.symbol)
        from_coin_price = self.manager.get_ticker_price(pair.from_coin + self.config.BRIDGE)

        if balance and balance * from_coin_price > self.manager.get_min_notional(
            pair.from_coin.symbol, self.config.BRIDGE.symbol
        ):
            can_sell = True
        else:
            self.logger.info("Skipping sell")

        if can_sell and self.manager.sell_alt(pair.from_coin, self.config.BRIDGE) is None:
            self.logger.info("Couldn't sell, going back to scouting mode...")
            return None

        result = self.manager.buy_alt(pair.to_coin, self.config.BRIDGE)
        if result is not None:
            self.db.set_current_coin(pair.to_coin)
            self.update_trade_threshold(pair.to_coin, result.price)
            return result

        self.logger.info("Couldn't buy, going back to scouting mode...")
        return None

    def update_trade_threshold(self, coin: Coin, coin_price: float):
        """
        Update all the coins with the threshold of buying the current held coin
        """

        if coin_price is None:
            self.logger.info("Skipping update... current coin {} not found".format(coin + self.config.BRIDGE))
            return

        session: Session
        with self.db.db_session() as session:
            for pair in session.query(Pair).filter(Pair.to_coin == coin):
                from_coin_price = self.manager.get_ticker_price(pair.from_coin + self.config.BRIDGE)

                if from_coin_price is None:
                    self.logger.info(
                        "Skipping update for coin {} not found".format(pair.from_coin + self.config.BRIDGE)
                    )
                    continue

                pair.ratio = from_coin_price / coin_price

    def initialize_trade_thresholds(self):
        """
        Initialize the buying threshold of all the coins for trading between them
        """
        session: Session
        with self.db.db_session() as session:
            for pair in session.query(Pair).filter(Pair.ratio.is_(None)).all():
                if not pair.from_coin.enabled or not pair.to_coin.enabled:
                    continue
                self.logger.info(f"Initializing {pair.from_coin} vs {pair.to_coin}")

                from_coin_price = self.manager.get_ticker_price(pair.from_coin + self.config.BRIDGE)
                if from_coin_price is None:
                    self.logger.info(
                        "Skipping initializing {}, symbol not found".format(pair.from_coin + self.config.BRIDGE)
                    )
                    continue

                to_coin_price = self.manager.get_ticker_price(pair.to_coin + self.config.BRIDGE)
                if to_coin_price is None:
                    self.logger.info(
                        "Skipping initializing {}, symbol not found".format(pair.to_coin + self.config.BRIDGE)
                    )
                    continue

                pair.ratio = from_coin_price / to_coin_price

    def scout(self):
        """
        Scout for potential jumps from the current coin to another coin
        """
        raise NotImplementedError()

    def _get_ratios(self, coin: Coin, coin_price):
        """
        Given a coin, get the current price ratio for every other enabled coin
        """
        ratio_dict: Dict[Pair, float] = {}

        scout_logs = []
        for pair in self.db.get_pairs_from(coin):
            optional_coin_price = self.manager.get_ticker_price(pair.to_coin + self.config.BRIDGE)

            if optional_coin_price is None:
                self.logger.info(
                    "Skipping scouting... optional coin {} not found".format(pair.to_coin + self.config.BRIDGE)
                )
                continue

            scout_logs.append(LogScout(pair, pair.ratio, coin_price, optional_coin_price))

            # Obtain (current coin)/(optional coin)
            coin_opt_coin_ratio = coin_price / optional_coin_price

            transaction_fee = self.manager.get_fee(pair.from_coin, self.config.BRIDGE, True) + self.manager.get_fee(
                pair.to_coin, self.config.BRIDGE, False
            )

            ratio_dict[pair] = (
                coin_opt_coin_ratio - transaction_fee * self.config.SCOUT_MULTIPLIER * coin_opt_coin_ratio
            ) - pair.ratio
        self.db.batch_log_scout(scout_logs)
        return ratio_dict

    def _jump_to_best_coin(self, coin: Coin, coin_price: float):
        """
        Given a coin, search for a coin to jump to
        """
        ratio_dict = self._get_ratios(coin, coin_price)

        # keep only ratios bigger than zero
        ratio_dict = {k: v for k, v in ratio_dict.items() if v > 0}

        # if we have any viable options, pick the one with the biggest ratio
        if ratio_dict:
            best_pair = max(ratio_dict, key=ratio_dict.get)
            self.logger.info(f"Will be jumping from {coin} to {best_pair.to_coin_id}")
            self.transaction_through_bridge(best_pair)

    def bridge_scout(self):
        """
        If we have any bridge coin leftover, buy a coin with it that we won't immediately trade out of
        """
        bridge_balance = self.manager.get_currency_balance(self.config.BRIDGE.symbol)

        for coin in self.db.get_coins():
            current_coin_price = self.manager.get_ticker_price(coin + self.config.BRIDGE)

            if current_coin_price is None:
                continue

            ratio_dict = self._get_ratios(coin, current_coin_price)
            if not any(v > 0 for v in ratio_dict.values()):
                # There will only be one coin where all the ratios are negative. When we find it, buy it if we can
                if bridge_balance > self.manager.get_min_notional(coin.symbol, self.config.BRIDGE.symbol):
                    self.logger.info(f"Will be purchasing {coin} using bridge coin")
                    self.manager.buy_alt(coin, self.config.BRIDGE)
                    return coin
        return None

    def update_values(self):
        """
        Log current value state of all altcoin balances against BTC and USDT in DB.
        """
        now = datetime.now()

<<<<<<< HEAD
        coins = self.db.get_coins(False)
        cv_batch = []
        for coin in coins:
            balance = self.manager.get_currency_balance(coin.symbol)
            if balance == 0:
                continue
            usd_value = self.manager.get_ticker_price(coin + "USDT")
            btc_value = self.manager.get_ticker_price(coin + "BTC")
            cv = CoinValue(coin, balance, usd_value, btc_value, datetime=now)
            cv_batch.append(cv)
        self.db.batch_update_coin_values(cv_batch)
=======
        session: Session
        with self.db.db_session() as session:
            coins: List[Coin] = session.query(Coin).all()
            for coin in coins:
                balance = self.manager.get_currency_balance(coin.symbol)
                if balance == 0:
                    continue
                usd_value = self.manager.get_ticker_price(coin + "USDT")
                btc_value = self.manager.get_ticker_price(coin + "BTC")
                cv = CoinValue(coin, balance, usd_value, btc_value, datetime=now)
                session.add(cv)
                self.db.send_update(cv)
>>>>>>> b677a2fa
<|MERGE_RESOLUTION|>--- conflicted
+++ resolved
@@ -1,5 +1,5 @@
 from datetime import datetime
-from typing import Dict, List
+from typing import Dict
 
 from sqlalchemy.orm import Session
 
@@ -176,7 +176,6 @@
         """
         now = datetime.now()
 
-<<<<<<< HEAD
         coins = self.db.get_coins(False)
         cv_batch = []
         for coin in coins:
@@ -187,18 +186,4 @@
             btc_value = self.manager.get_ticker_price(coin + "BTC")
             cv = CoinValue(coin, balance, usd_value, btc_value, datetime=now)
             cv_batch.append(cv)
-        self.db.batch_update_coin_values(cv_batch)
-=======
-        session: Session
-        with self.db.db_session() as session:
-            coins: List[Coin] = session.query(Coin).all()
-            for coin in coins:
-                balance = self.manager.get_currency_balance(coin.symbol)
-                if balance == 0:
-                    continue
-                usd_value = self.manager.get_ticker_price(coin + "USDT")
-                btc_value = self.manager.get_ticker_price(coin + "BTC")
-                cv = CoinValue(coin, balance, usd_value, btc_value, datetime=now)
-                session.add(cv)
-                self.db.send_update(cv)
->>>>>>> b677a2fa
+        self.db.batch_update_coin_values(cv_batch)