--- conflicted
+++ resolved
@@ -1,17 +1,13 @@
-<<<<<<< HEAD
 import decimal
-=======
-from datetime import datetime
->>>>>>> 0897edc1
 import math
 import time
 import traceback
+from datetime import datetime
 from typing import Dict, Optional
 
 from binance.client import Client
 from binance.exceptions import BinanceAPIException
 from cachetools import TTLCache, cached
-from sqlalchemy.util.langhelpers import symbol
 
 from .binance_stream_manager import BinanceCache, BinanceOrder, BinanceStreamManager, OrderGuard
 from .config import Config
@@ -42,6 +38,10 @@
         decimals = len(floatstring.split(".")[1])
 
     return decimals
+
+
+def now():
+    return datetime.now()
 
 
 class BinanceAPIManager:
@@ -60,9 +60,6 @@
         self.stream_manager: Optional[BinanceStreamManager] = None
         self.setup_websockets()
 
-    def now(self):
-        return datetime.now()
-
     def setup_websockets(self):
         self.stream_manager = BinanceStreamManager(
             self.cache,
@@ -119,15 +116,15 @@
         price_type = self.config.PRICE_TYPE
         if price_type == Config.PRICE_TYPE_ORDERBOOK:
             return self.get_ask_price(ticker_symbol)
-        else:
-            return self.get_ticker_price(ticker_symbol)
-            
+
+        return self.get_ticker_price(ticker_symbol)
+
     def get_sell_price(self, ticker_symbol: str):
         price_type = self.config.PRICE_TYPE
         if price_type == Config.PRICE_TYPE_ORDERBOOK:
             return self.get_bid_price(ticker_symbol)
-        else:
-            return self.get_ticker_price(ticker_symbol)
+
+        return self.get_ticker_price(ticker_symbol)
 
     def get_ticker_price(self, ticker_symbol: str):
         """
@@ -153,10 +150,10 @@
         price = self.cache.ticker_values_ask.get(ticker_symbol, None)
         if price is None and ticker_symbol not in self.cache.non_existent_tickers:
             try:
-                ticker = self.binance_client.get_orderbook_ticker(symbol = ticker_symbol)
-                price = float(ticker['askPrice'])
+                ticker = self.binance_client.get_orderbook_ticker(symbol=ticker_symbol)
+                price = float(ticker["askPrice"])
             except BinanceAPIException as e:
-                if e.code == -1121: # invalid symbol
+                if e.code == -1121:  # invalid symbol
                     price = None
                 else:
                     raise e
@@ -173,17 +170,17 @@
         price = self.cache.ticker_values_bid.get(ticker_symbol, None)
         if price is None and ticker_symbol not in self.cache.non_existent_tickers:
             try:
-                ticker = self.binance_client.get_orderbook_ticker(symbol = ticker_symbol)
-                price = float(ticker['bidPrice'])
+                ticker = self.binance_client.get_orderbook_ticker(symbol=ticker_symbol)
+                price = float(ticker["bidPrice"])
             except BinanceAPIException as e:
-                if e.code == -1121: # invalid symbol
+                if e.code == -1121:  # invalid symbol
                     price = None
                 else:
                     raise e
             if price is None:
                 self.logger.info(f"Ticker does not exist: {ticker_symbol} - will not be fetched from now on")
                 self.cache.non_existent_tickers.add(ticker_symbol)
-        
+
         return price
 
     def get_currency_balance(self, currency_symbol: str, force=False) -> float:
@@ -413,13 +410,13 @@
     def _make_order(
         self,
         side: str,
-        symbol: str,
+        coinSymbol: str,
         quantity: float,
         price: float,
         quote_quantity: float,
     ):
         params = {
-            "symbol": symbol,
+            "symbol": coinSymbol,
             "side": side,
             "quantity": self.float_as_decimal_str(quantity),
             "type": self.config.BUY_ORDER_TYPE if side == Client.SIDE_BUY else self.config.SELL_ORDER_TYPE,
@@ -450,7 +447,7 @@
         if from_coin_price > buy_price * (1.0 + buy_max_price_change):
             self.logger.info("Buy price became higher, cancel buy")
             return None
-        #from_coin_price = min(buy_price, from_coin_price)
+        # from_coin_price = min(buy_price, from_coin_price)
         trade_log = self.db.start_trade_log(origin_coin, target_coin, False)
 
         order_quantity = self._buy_quantity(origin_symbol, target_symbol, target_balance, from_coin_price)
@@ -463,7 +460,7 @@
             try:
                 order = self._make_order(
                     side=Client.SIDE_BUY,
-                    symbol=origin_symbol + target_symbol,
+                    coinSymbol=origin_symbol + target_symbol,
                     quantity=order_quantity,
                     quote_quantity=target_balance,
                     price=from_coin_price,
@@ -534,13 +531,13 @@
                         symbol=origin_symbol + target_symbol, orderId=order["orderId"]
                     )
 
-    def cancel_order(self, symbol: str, orderId: str):
+    def cancel_order(self, coinSymbol: str, orderId: str):
         """
         Check if there are previous orders and cancel
         """
         cancel_order = None
         while cancel_order is None:
-            cancel_order = self.binance_client.cancel_order(symbol=symbol, orderId=orderId)
+            cancel_order = self.binance_client.cancel_order(symbol=coinSymbol, orderId=orderId)
 
     def _sell_alt(self, origin_coin: Coin, target_coin: Coin, sell_price: float):
         """
@@ -561,7 +558,7 @@
         if from_coin_price < sell_price * (1.0 - sell_max_price_change):
             self.logger.info("Sell price became lower, skipping sell")
             return None  # skip selling below price from ratio
-        #from_coin_price = max(from_coin_price, sell_price)
+        # from_coin_price = max(from_coin_price, sell_price)
 
         trade_log = self.db.start_trade_log(origin_coin, target_coin, True)
 
@@ -575,7 +572,7 @@
             try:
                 order = self._make_order(
                     side=Client.SIDE_SELL,
-                    symbol=origin_symbol + target_symbol,
+                    coinSymbol=origin_symbol + target_symbol,
                     quantity=order_quantity,
                     quote_quantity=target_balance,
                     price=from_coin_price,
