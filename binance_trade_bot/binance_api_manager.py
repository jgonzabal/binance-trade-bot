--- conflicted
+++ resolved
@@ -15,7 +15,6 @@
 from .models import Coin
 
 
-<<<<<<< HEAD
 def price_decimals(f):
     """
     Convert the given float to a string,
@@ -40,8 +39,6 @@
     return decimals
 
 
-=======
->>>>>>> b4ed80b5
 class BinanceAPIManager:
     def __init__(self, config: Config, db: Database, logger: Logger):
         # initializing the client class calls `ping` API endpoint, verifying the connection
@@ -177,7 +174,6 @@
     def get_min_notional(self, origin_symbol: str, target_symbol: str):
         return float(self.get_symbol_filter(origin_symbol, target_symbol, "MIN_NOTIONAL")["minNotional"])
 
-<<<<<<< HEAD
     def set_sell_stop_loss_order(
         self, origin_symbol: str, target_symbol: str, price: float, order_quantity: float = 0.0, mul: float = None
     ):
@@ -251,10 +247,6 @@
 
     def _wait_for_order(
         self, order_id, origin_symbol: str, target_symbol: str, order_quantity: str
-=======
-    def _wait_for_order(
-        self, order_id, origin_symbol: str, target_symbol: str
->>>>>>> b4ed80b5
     ) -> Optional[BinanceOrder]:  # pylint: disable=unsubscriptable-object
         while True:
             order_status: BinanceOrder = self.cache.orders.get(order_id, None)
@@ -305,26 +297,14 @@
                 self.logger.info(f"Unexpected Error: {e}")
                 time.sleep(1)
 
-<<<<<<< HEAD
-        # self.set_sell_stop_loss_order(origin_symbol, target_symbol, order_status.price, float(order_quantity))
-
-=======
->>>>>>> b4ed80b5
         self.logger.debug(f"Order filled: {order_status}")
         return order_status
 
     def wait_for_order(
-<<<<<<< HEAD
         self, order_id, origin_symbol: str, target_symbol: str, order_guard: OrderGuard, order_quantity: str
     ) -> Optional[BinanceOrder]:  # pylint: disable=unsubscriptable-object
         with order_guard:
             return self._wait_for_order(order_id, origin_symbol, target_symbol, order_quantity)
-=======
-        self, order_id, origin_symbol: str, target_symbol: str, order_guard: OrderGuard
-    ) -> Optional[BinanceOrder]:  # pylint: disable=unsubscriptable-object
-        with order_guard:
-            return self._wait_for_order(order_id, origin_symbol, target_symbol)
->>>>>>> b4ed80b5
 
     def _should_cancel_order(self, order_status):
         minutes = (time.time() - order_status.time / 1000) / 60
@@ -349,13 +329,8 @@
 
         return False
 
-<<<<<<< HEAD
-    def buy_alt(self, origin_coin: Coin, target_coin: Coin) -> BinanceOrder:
-        return self.retry(self._buy_alt, origin_coin, target_coin)
-=======
     def buy_alt(self, origin_coin: Coin, target_coin: Coin, buy_price: float) -> BinanceOrder:
         return self.retry(self._buy_alt, origin_coin, target_coin, buy_price)
->>>>>>> b4ed80b5
 
     def _buy_quantity(
         self, origin_symbol: str, target_symbol: str, target_balance: float = None, from_coin_price: float = None
@@ -366,9 +341,6 @@
         origin_tick = self.get_alt_tick(origin_symbol, target_symbol)
         return math.floor(target_balance * 10 ** origin_tick / from_coin_price) / float(10 ** origin_tick)
 
-<<<<<<< HEAD
-    def _buy_alt(self, origin_coin: Coin, target_coin: Coin):
-=======
     @staticmethod
     def float_as_decimal_str(num: float):
         return f"{num:0.08f}".rstrip("0").rstrip(".")  # remove trailing zeroes too
@@ -396,7 +368,6 @@
         return self.binance_client.create_order(**params)
 
     def _buy_alt(self, origin_coin: Coin, target_coin: Coin, buy_price: float):  # pylint: disable=too-many-locals
->>>>>>> b4ed80b5
         """
         Buy altcoin
         """
@@ -409,14 +380,11 @@
         origin_balance = self.get_currency_balance(origin_symbol)
         target_balance = self.get_currency_balance(target_symbol)
         from_coin_price = self.get_ticker_price(origin_symbol + target_symbol)
-<<<<<<< HEAD
-=======
         if from_coin_price > buy_price:
             self.logger.info("Buy price became higher, cancel buy")
             return None
         from_coin_price = min(buy_price, from_coin_price)
         trade_log = self.db.start_trade_log(origin_coin, target_coin, False)
->>>>>>> b4ed80b5
 
         order_quantity = self._buy_quantity(origin_symbol, target_symbol, target_balance, from_coin_price)
         self.logger.info(f"BUY QTY {order_quantity} of <{origin_symbol}>")
@@ -439,22 +407,15 @@
                 time.sleep(1)
             except Exception as e:  # pylint: disable=broad-except
                 self.logger.warning(f"Unexpected Error: {e}")
-<<<<<<< HEAD
-=======
 
         executed_qty = float(order.get("executedQty", 0))
         if executed_qty > 0 and order["status"] == "FILLED":
             order_quantity = executed_qty  # Market buys provide QTY of actually bought asset
->>>>>>> b4ed80b5
 
         trade_log.set_ordered(origin_balance, target_balance, order_quantity)
 
         order_guard.set_order(origin_symbol, target_symbol, int(order["orderId"]))
-<<<<<<< HEAD
         order = self.wait_for_order(order["orderId"], origin_symbol, target_symbol, order_guard, order_quantity)
-=======
-        order = self.wait_for_order(order["orderId"], origin_symbol, target_symbol, order_guard)
->>>>>>> b4ed80b5
 
         if order is None:
             return None
@@ -465,13 +426,8 @@
 
         return order
 
-<<<<<<< HEAD
-    def sell_alt(self, origin_coin: Coin, target_coin: Coin) -> BinanceOrder:
-        return self.retry(self._sell_alt, origin_coin, target_coin)
-=======
     def sell_alt(self, origin_coin: Coin, target_coin: Coin, sell_price: float) -> BinanceOrder:
         return self.retry(self._sell_alt, origin_coin, target_coin, sell_price)
->>>>>>> b4ed80b5
 
     def _sell_quantity(self, origin_symbol: str, target_symbol: str, origin_balance: float = None):
         origin_balance = origin_balance or self.get_currency_balance(origin_symbol)
@@ -479,7 +435,6 @@
         origin_tick = self.get_alt_tick(origin_symbol, target_symbol)
         return math.floor(origin_balance * 10 ** origin_tick) / float(10 ** origin_tick)
 
-<<<<<<< HEAD
     def get_pair_orders(self, origin_symbol: str, target_symbol: str):
         """
         Query open orders for a given pair
@@ -520,35 +475,26 @@
         while cancel_order is None:
             cancel_order = self.binance_client.cancel_order(symbol=symbol, orderId=orderId)
 
-    def _sell_alt(self, origin_coin: Coin, target_coin: Coin):
-=======
-    def _sell_alt(self, origin_coin: Coin, target_coin: Coin, sell_price: float):  # pylint: disable=too-many-locals
->>>>>>> b4ed80b5
+    def _sell_alt(self, origin_coin: Coin, target_coin: Coin, sell_price: float):
         """
         Sell altcoin
         """
         origin_symbol = origin_coin.symbol
         target_symbol = target_coin.symbol
 
-<<<<<<< HEAD
-=======
         # get fresh balances
->>>>>>> b4ed80b5
         with self.cache.open_balances() as balances:
             balances.clear()
 
         origin_balance = self.get_currency_balance(origin_symbol)
         target_balance = self.get_currency_balance(target_symbol)
         from_coin_price = self.get_ticker_price(origin_symbol + target_symbol)
-<<<<<<< HEAD
-=======
         if from_coin_price < sell_price:
             self.logger.info("Sell price became lower, skipping sell")
             return None  # skip selling below price from ratio
         from_coin_price = max(from_coin_price, sell_price)
 
         trade_log = self.db.start_trade_log(origin_coin, target_coin, True)
->>>>>>> b4ed80b5
 
         order_quantity = self._sell_quantity(origin_symbol, target_symbol, origin_balance)
         self.logger.info(f"Selling {order_quantity} of {origin_symbol}")
@@ -557,12 +503,6 @@
         order = None
         order_guard = self.stream_manager.acquire_order_guard()
         while order is None:
-<<<<<<< HEAD
-            # Should sell at calculated price to avoid lost coin
-            order = self.binance_client.order_limit_sell(
-                symbol=origin_symbol + target_symbol, quantity=order_quantity, price=from_coin_price
-            )
-=======
             try:
                 order = self._make_order(
                     side=Client.SIDE_SELL,
@@ -577,7 +517,6 @@
                 time.sleep(1)
             except Exception as e:  # pylint: disable=broad-except
                 self.logger.warning(f"Unexpected Error: {e}")
->>>>>>> b4ed80b5
 
         self.logger.info("order")
         self.logger.info(order)
@@ -585,11 +524,7 @@
         trade_log.set_ordered(origin_balance, target_balance, order_quantity)
 
         order_guard.set_order(origin_symbol, target_symbol, int(order["orderId"]))
-<<<<<<< HEAD
         order = self.wait_for_order(order["orderId"], origin_symbol, target_symbol, order_guard, order_quantity)
-=======
-        order = self.wait_for_order(order["orderId"], origin_symbol, target_symbol, order_guard)
->>>>>>> b4ed80b5
 
         if order is None:
             return None
