import math
import time
from typing import Dict, List

from binance.client import Client
from binance.exceptions import BinanceAPIException
from cachetools import TTLCache, cached

from .config import Config
from .database import Database
from .logger import Logger
from .models import Coin


class AllTickers:  # pylint: disable=too-few-public-methods
    def __init__(self, all_tickers: List[Dict]):
        self.all_tickers = all_tickers

    def get_price(self, ticker_symbol):
        ticker = next((t for t in self.all_tickers if t["symbol"] == ticker_symbol), None)
        return float(ticker["price"]) if ticker else None


class BinanceAPIManager:
    def __init__(self, config: Config, db: Database, logger: Logger):
        # initializing the client class calls `ping` API endpoint, verifying the connection
        self.binance_client = Client(
            config.BINANCE_API_KEY,
            config.BINANCE_API_SECRET_KEY,
            tld=config.BINANCE_TLD,
        )
        self.db = db
        self.logger = logger
        self.config = config

    @cached(cache=TTLCache(maxsize=1, ttl=43200))
    def get_trade_fees(self) -> Dict[str, float]:
        return {ticker["symbol"]: ticker["taker"] for ticker in self.binance_client.get_trade_fee()["tradeFee"]}

    @cached(cache=TTLCache(maxsize=1, ttl=60))
    def get_using_bnb_for_fees(self):
        return self.binance_client.get_bnb_burn_spot_margin()["spotBNBBurn"]

    def get_fee(self, origin_coin: Coin, target_coin: Coin, selling: bool):
        base_fee = self.get_trade_fees()[origin_coin + target_coin]
        if not self.get_using_bnb_for_fees():
            return base_fee
        # The discount is only applied if we have enough BNB to cover the fee
        amount_trading = (
            self._sell_quantity(origin_coin.symbol, target_coin.symbol)
            if selling
            else self._buy_quantity(origin_coin.symbol, target_coin.symbol)
        )
        fee_amount = amount_trading * base_fee * 0.75
        if origin_coin.symbol == "BNB":
            fee_amount_bnb = fee_amount
        else:
            origin_price = self.get_market_ticker_price(origin_coin + Coin("BNB"))
            if origin_price is None:
                return base_fee
            fee_amount_bnb = fee_amount * origin_price
        bnb_balance = self.get_currency_balance("BNB")
        if bnb_balance >= fee_amount_bnb:
            return base_fee * 0.75
        return base_fee

<<<<<<< HEAD
    @cached(cache=TTLCache(maxsize=2000, ttl=60))
=======
    def get_account(self):
        """
        Get account information
        """
        return self.binance_client.get_account()

>>>>>>> c2282c17
    def get_all_market_tickers(self) -> AllTickers:
        """
        Get ticker price of all coins
        """
        return AllTickers(self.binance_client.get_all_tickers())

    def get_market_ticker_price(self, ticker_symbol: str):
        """
        Get ticker price of a specific coin
        """
        symbol_dict = self.binance_client.get_symbol_ticker(symbol=ticker_symbol)
        if symbol_dict:
            return float(symbol_dict["price"])
        return None

    @cached(cache=TTLCache(maxsize=2000, ttl=60))
    def get_currency_balance(self, currency_symbol: str):
        """
        Get balance of a specific coin
        """
        for currency_balance in self.binance_client.get_account()["balances"]:
            if currency_balance["asset"] == currency_symbol:
                return float(currency_balance["free"])
        return None

    def retry(self, func, *args, **kwargs):
        time.sleep(1)
        attempts = 0
        while attempts < 20:
            try:
                return func(*args, **kwargs)
            except Exception as e:  # pylint: disable=broad-except
                self.logger.info("Failed to Buy/Sell. Trying Again.")
                if attempts == 0:
                    self.logger.info(e)
                attempts += 1
        return None

    def get_symbol_filter(self, origin_symbol: str, target_symbol: str, filter_type: str):
        return next(
            _filter
            for _filter in self.binance_client.get_symbol_info(origin_symbol + target_symbol)["filters"]
            if _filter["filterType"] == filter_type
        )

    @cached(cache=TTLCache(maxsize=2000, ttl=43200))
    def get_alt_tick(self, origin_symbol: str, target_symbol: str):
        step_size = self.get_symbol_filter(origin_symbol, target_symbol, "LOT_SIZE")["stepSize"]
        if step_size.find("1") == 0:
            return 1 - step_size.find(".")
        return step_size.find("1") - 1

    @cached(cache=TTLCache(maxsize=2000, ttl=43200))
    def get_min_notional(self, origin_symbol: str, target_symbol: str):
        return float(self.get_symbol_filter(origin_symbol, target_symbol, "MIN_NOTIONAL")["minNotional"])

    def wait_for_order(self, origin_symbol, target_symbol, order_id):
        while True:
            try:
                order_status = self.binance_client.get_order(symbol=origin_symbol + target_symbol, orderId=order_id)
                break
            except BinanceAPIException as e:
                self.logger.info(e)
                time.sleep(1)
            except Exception as e:  # pylint: disable=broad-except
                self.logger.info(f"Unexpected Error: {e}")
                time.sleep(1)

        self.logger.info(order_status)

        while order_status["status"] != "FILLED":
            try:
                order_status = self.binance_client.get_order(symbol=origin_symbol + target_symbol, orderId=order_id)

                if self._should_cancel_order(order_status):
                    cancel_order = None
                    while cancel_order is None:
                        cancel_order = self.binance_client.cancel_order(
                            symbol=origin_symbol + target_symbol, orderId=order_id
                        )
                    self.logger.info("Order timeout, canceled...")

                    # sell partially
                    if order_status["status"] == "PARTIALLY_FILLED" and order_status["side"] == "BUY":
                        self.logger.info("Sell partially filled amount")

                        order_quantity = self._sell_quantity(origin_symbol, target_symbol)
                        partially_order = None
                        while partially_order is None:
                            partially_order = self.binance_client.order_market_sell(
                                symbol=origin_symbol + target_symbol, quantity=order_quantity
                            )

                    self.logger.info("Going back to scouting mode...")
                    return None

                if order_status["status"] == "CANCELED":
                    self.logger.info("Order is canceled, going back to scouting mode...")
                    return None

                time.sleep(1)
            except BinanceAPIException as e:
                self.logger.info(e)
                time.sleep(1)
            except Exception as e:  # pylint: disable=broad-except
                self.logger.info(f"Unexpected Error: {e}")
                time.sleep(1)

        return order_status

    def _should_cancel_order(self, order_status):
        minutes = (time.time() - order_status["time"] / 1000) / 60
        timeout = 0

        if order_status["side"] == "SELL":
            timeout = float(self.config.SELL_TIMEOUT)
        else:
            timeout = float(self.config.BUY_TIMEOUT)

        if timeout and minutes > timeout and order_status["status"] == "NEW":
            return True

        if timeout and minutes > timeout and order_status["status"] == "PARTIALLY_FILLED":
            if order_status["side"] == "SELL":
                return True

            if order_status["side"] == "BUY":
                current_price = self.get_market_ticker_price(order_status["symbol"])
                if float(current_price) * (1 - 0.001) > float(order_status["price"]):
                    return True

        return False

    def buy_alt(self, origin_coin: Coin, target_coin: Coin, all_tickers: AllTickers):
        return self.retry(self._buy_alt, origin_coin, target_coin, all_tickers)

    def _buy_quantity(
        self, origin_symbol: str, target_symbol: str, target_balance: float = None, from_coin_price: float = None
    ):
        target_balance = target_balance or self.get_currency_balance(target_symbol)
        from_coin_price = from_coin_price or self.get_all_market_tickers().get_price(origin_symbol + target_symbol)

        origin_tick = self.get_alt_tick(origin_symbol, target_symbol)
        return math.floor(target_balance * 10 ** origin_tick / from_coin_price) / float(10 ** origin_tick)

    def _buy_alt(self, origin_coin: Coin, target_coin: Coin, all_tickers):
        """
        Buy altcoin
        """
        trade_log = self.db.start_trade_log(origin_coin, target_coin, False)
        origin_symbol = origin_coin.symbol
        target_symbol = target_coin.symbol

        origin_balance = self.get_currency_balance(origin_symbol)
        target_balance = self.get_currency_balance(target_symbol)
        from_coin_price = all_tickers.get_price(origin_symbol + target_symbol)

        order_quantity = self._buy_quantity(origin_symbol, target_symbol, target_balance, from_coin_price)
        self.logger.info(f"BUY QTY {order_quantity} of <{origin_symbol}>")

        # Try to buy until successful
        order = None
        while order is None:
            try:
                order = self.binance_client.order_limit_buy(
                    symbol=origin_symbol + target_symbol,
                    quantity=order_quantity,
                    price=from_coin_price,
                )
                self.logger.info(order)
            except BinanceAPIException as e:
                self.logger.info(e)
                time.sleep(1)
            except Exception as e:  # pylint: disable=broad-except
                self.logger.info(f"Unexpected Error: {e}")

        trade_log.set_ordered(origin_balance, target_balance, order_quantity)

        stat = self.wait_for_order(origin_symbol, target_symbol, order["orderId"])

        if stat is None:
            return None

        self.logger.info(f"Bought {origin_symbol}")
        trade_log.set_complete(stat["cummulativeQuoteQty"])

        return order

    def sell_alt(self, origin_coin: Coin, target_coin: Coin, all_tickers: AllTickers):
        return self.retry(self._sell_alt, origin_coin, target_coin, all_tickers)

    def _sell_quantity(self, origin_symbol: str, target_symbol: str, origin_balance: float = None):
        origin_balance = origin_balance or self.get_currency_balance(origin_symbol)

        origin_tick = self.get_alt_tick(origin_symbol, target_symbol)
        return math.floor(origin_balance * 10 ** origin_tick) / float(10 ** origin_tick)

    def _sell_alt(self, origin_coin: Coin, target_coin: Coin, all_tickers: AllTickers):
        """
        Sell altcoin
        """
        trade_log = self.db.start_trade_log(origin_coin, target_coin, True)
        origin_symbol = origin_coin.symbol
        target_symbol = target_coin.symbol

        origin_balance = self.get_currency_balance(origin_symbol)
        target_balance = self.get_currency_balance(target_symbol)
        from_coin_price = all_tickers.get_price(origin_symbol + target_symbol)

        order_quantity = self._sell_quantity(origin_symbol, target_symbol, origin_balance)
        self.logger.info(f"Selling {order_quantity} of {origin_symbol}")

        self.logger.info(f"Balance is {origin_balance}")
        order = None
        while order is None:
            # Should sell at calculated price to avoid lost coin
            order = self.binance_client.order_limit_sell(
                symbol=origin_symbol + target_symbol, quantity=(order_quantity), price=from_coin_price
            )

        self.logger.info("order")
        self.logger.info(order)

        trade_log.set_ordered(origin_balance, target_balance, order_quantity)

        # Binance server can take some time to save the order
        self.logger.info("Waiting for Binance")

        stat = self.wait_for_order(origin_symbol, target_symbol, order["orderId"])

        if stat is None:
            return None

        new_balance = self.get_currency_balance(origin_symbol)
        while new_balance >= origin_balance:
            new_balance = self.get_currency_balance(origin_symbol)

        self.logger.info(f"Sold {origin_symbol}")

        trade_log.set_complete(stat["cummulativeQuoteQty"])

        return order<|MERGE_RESOLUTION|>--- conflicted
+++ resolved
@@ -64,16 +64,13 @@
             return base_fee * 0.75
         return base_fee
 
-<<<<<<< HEAD
+    def get_account(self):
+        """
+        Get account information
+        """
+        return self.binance_client.get_account()
+
     @cached(cache=TTLCache(maxsize=2000, ttl=60))
-=======
-    def get_account(self):
-        """
-        Get account information
-        """
-        return self.binance_client.get_account()
-
->>>>>>> c2282c17
     def get_all_market_tickers(self) -> AllTickers:
         """
         Get ticker price of all coins
