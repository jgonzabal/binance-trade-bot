import configparser
import os

import binance.client

from .models import Coin

CFG_FL_NAME = "user.cfg"
USER_CFG_SECTION = "binance_user_config"


class Config:  # pylint: disable=too-few-public-methods,too-many-instance-attributes
    ORDER_TYPE_MARKET = "market"
    ORDER_TYPE_LIMIT = "limit"

    PRICE_TYPE_ORDERBOOK = "orderbook"
    PRICE_TYPE_TICKER = "ticker"
<<<<<<< HEAD

    RATIO_CALC_DEFAULT = "default"
    RATIO_CALC_SCOUT_MARGIN = "scout_margin"
=======
>>>>>>> 93ce670f

    def __init__(self):
        # Init config
        config = configparser.ConfigParser()
        config["DEFAULT"] = {
            "bridge": "USDT", 
            "use_margin": "no",
            "scout_multiplier": "5",
            "scout_margin": "0.8",
            "scout_sleep_time": "5",
            "hourToKeepScoutHistory": "1",
            "tld": "com",
            "trade_fee": "auto",
            "enable_paper_trading": "false",
            "sell_timeout": "0",
            "buy_timeout": "0",
            "first_buy_mul": "1",
            "first_sell_mul": "1",
            "update_buy_mul": "4",
            "update_sell_mul": "4",
            "sell_order_type": self.ORDER_TYPE_MARKET,
            "buy_order_type": self.ORDER_TYPE_LIMIT,
            "sell_max_price_change": "0.005",
            "buy_max_price_change": "0.005",
            "price_type": self.PRICE_TYPE_ORDERBOOK,
            "accept_losses": "false",
<<<<<<< HEAD
            "max_idle_hours": "3",
            "ratio_adjust_weight": "100",
=======
>>>>>>> 93ce670f
            "auto_adjust_bnb_balance": "false",
            "auto_adjust_bnb_balance_rate": "3",
            "allow_coin_merge": "true",
        }

        if not os.path.exists(CFG_FL_NAME):
            print("No configuration file (user.cfg) found! See README. Assuming default config...")
            config[USER_CFG_SECTION] = {}
        else:
            config.read(CFG_FL_NAME)

        self.BRIDGE_SYMBOL = os.environ.get("BRIDGE_SYMBOL") or config.get(USER_CFG_SECTION, "bridge")
        self.BRIDGE = Coin(self.BRIDGE_SYMBOL, False)

        # Prune settings
        self.SCOUT_HISTORY_PRUNE_TIME = float(
            os.environ.get("HOURS_TO_KEEP_SCOUTING_HISTORY") or config.get(USER_CFG_SECTION, "hourToKeepScoutHistory")
        )

        # Get config for scout
        self.SCOUT_MULTIPLIER = float(
            os.environ.get("SCOUT_MULTIPLIER") or config.get(USER_CFG_SECTION, "scout_multiplier")
        )
        self.SCOUT_SLEEP_TIME = int(
            os.environ.get("SCOUT_SLEEP_TIME") or config.get(USER_CFG_SECTION, "scout_sleep_time")
        )

        # Get config for binance
        self.BINANCE_API_KEY = os.environ.get("API_KEY") or config.get(USER_CFG_SECTION, "api_key")
        self.BINANCE_API_SECRET_KEY = os.environ.get("API_SECRET_KEY") or config.get(USER_CFG_SECTION, "api_secret_key")
        self.BINANCE_TLD = os.environ.get("TLD") or config.get(USER_CFG_SECTION, "tld")

        # Get supported coin list from the environment
        supported_coin_list = [
            coin.strip() for coin in os.environ.get("SUPPORTED_COIN_LIST", "").split() if coin.strip()
        ]

        self.TRADE_FEE = os.environ.get("TRADE_FEE") or config.get(USER_CFG_SECTION, "trade_fee")

        # Get supported coin list from supported_coin_list file
        if not supported_coin_list and os.path.exists("supported_coin_list"):
            with open("supported_coin_list") as rfh:
                for line in rfh:
                    line = line.strip()
                    if not line or line.startswith("#") or line in supported_coin_list:
                        continue
                    supported_coin_list.append(line)
        self.SUPPORTED_COIN_LIST = supported_coin_list

        self.CURRENT_COIN_SYMBOL = os.environ.get("CURRENT_COIN_SYMBOL") or config.get(USER_CFG_SECTION, "current_coin")

        self.STRATEGY = os.environ.get("STRATEGY") or config.get(USER_CFG_SECTION, "strategy")

        enable_paper_trading_str = os.environ.get("ENABLE_PAPER_TRADING") or config.get(
            USER_CFG_SECTION, "enable_paper_trading"
        )
        self.ENABLE_PAPER_TRADING = enable_paper_trading_str in ("true", "True")

        self.SELL_TIMEOUT = os.environ.get("SELL_TIMEOUT") or config.get(USER_CFG_SECTION, "sell_timeout")
        self.BUY_TIMEOUT = os.environ.get("BUY_TIMEOUT") or config.get(USER_CFG_SECTION, "buy_timeout")
        self.FIRST_BUY_MUL = float(os.environ.get("FIRST_BUY_MUL") or config.get(USER_CFG_SECTION, "first_buy_mul"))
        self.FIRST_SELL_MUL = float(os.environ.get("FIRST_SELL_MUL") or config.get(USER_CFG_SECTION, "first_sell_mul"))
        self.UPDATE_BUY_MUL = float(os.environ.get("UPDATE_BUY_MUL") or config.get(USER_CFG_SECTION, "update_buy_mul"))
        self.UPDATE_SELL_MUL = float(
            os.environ.get("UPDATE_SELL_MUL") or config.get(USER_CFG_SECTION, "update_sell_mul")
        )

        order_type_map = {
            self.ORDER_TYPE_LIMIT: binance.client.Client.ORDER_TYPE_LIMIT,
            self.ORDER_TYPE_MARKET: binance.client.Client.ORDER_TYPE_MARKET,
        }

        sell_order_type = os.environ.get("SELL_ORDER_TYPE") or config.get(
            USER_CFG_SECTION, "sell_order_type", fallback=self.ORDER_TYPE_MARKET
        )
        if sell_order_type not in order_type_map:
            raise Exception(
                f"{self.ORDER_TYPE_LIMIT} or {self.ORDER_TYPE_MARKET} expected, got {sell_order_type}"
                "for sell_order_type"
            )
        self.SELL_ORDER_TYPE = order_type_map[sell_order_type]

        self.SELL_MAX_PRICE_CHANGE = os.environ.get("SELL_MAX_PRICE_CHANGE") or config.get(
            USER_CFG_SECTION, "sell_max_price_change"
        )

        buy_order_type = os.environ.get("BUY_ORDER_TYPE") or config.get(
            USER_CFG_SECTION, "buy_order_type", fallback=self.ORDER_TYPE_LIMIT
        )
        if buy_order_type not in order_type_map:
            raise Exception(
                f"{self.ORDER_TYPE_LIMIT} or {self.ORDER_TYPE_MARKET} expected, got {buy_order_type}"
                "for buy_order_type"
            )
        if buy_order_type == self.ORDER_TYPE_MARKET:
            raise Exception(
                "Market buys are reported to do extreme losses, they are disabled right now,"
                "comment this line only if you know what you're doing"
            )
        self.BUY_ORDER_TYPE = order_type_map[buy_order_type]

        self.BUY_MAX_PRICE_CHANGE = os.environ.get("BUY_MAX_PRICE_CHANGE") or config.get(
            USER_CFG_SECTION, "buy_max_price_change"
        )

        price_types = {self.PRICE_TYPE_ORDERBOOK, self.PRICE_TYPE_TICKER}

        price_type = os.environ.get("PRICE_TYPE") or config.get(
            USER_CFG_SECTION, "price_type", fallback=self.PRICE_TYPE_ORDERBOOK
        )
        if price_type not in price_types:
            raise Exception(
                f"{self.PRICE_TYPE_ORDERBOOK} or {self.PRICE_TYPE_TICKER} expected, got {price_type} for price_type"
            )
        self.PRICE_TYPE = price_type
<<<<<<< HEAD

        ratio_calcs = {self.RATIO_CALC_DEFAULT, self.RATIO_CALC_SCOUT_MARGIN}

        ratio_calc = os.environ.get("RATIO_CALC") or config.get(
            USER_CFG_SECTION, "ratio_calc", fallback=self.RATIO_CALC_DEFAULT
        )
        if ratio_calc not in ratio_calcs:
            raise Exception(
                f"{self.RATIO_CALC_DEFAULT} or {self.RATIO_CALC_SCOUT_MARGIN} expected, got {ratio_calc}"
                "for ratio_calc"
            )
        self.RATIO_CALC = ratio_calc
=======
        
        
>>>>>>> 93ce670f

        accept_losses_str = os.environ.get("ACCEPT_LOSSES") or config.get(USER_CFG_SECTION, "accept_losses")
        self.ACCEPT_LOSSES = accept_losses_str in ("true", "True")


        auto_adjust_bnb_balance_str = os.environ.get("AUTO_ADJUST_BNB_BALANCE") or config.get(
            USER_CFG_SECTION, "auto_adjust_bnb_balance"
        )
        self.AUTO_ADJUST_BNB_BALANCE = str(auto_adjust_bnb_balance_str).lower() == "true"

        self.AUTO_ADJUST_BNB_BALANCE_RATE = float(
            os.environ.get("AUTO_ADJUST_BNB_BALANCE_RATE")
            or config.get(USER_CFG_SECTION, "auto_adjust_bnb_balance_rate")
        )

        allow_coin_merge = os.environ.get("ALLOW_COIN_MERGE") or config.get(USER_CFG_SECTION, "allow_coin_merge")
<<<<<<< HEAD
        self.ALLOW_COIN_MERGE = str(allow_coin_merge).lower() == "true"
=======
        self.ALLOW_COIN_MERGE = str(allow_coin_merge).lower() == 'true'

        self.USE_MARGIN = os.environ.get("USE_MARGIN") or config.get(USER_CFG_SECTION, "use_margin")
        self.SCOUT_MARGIN = float(os.environ.get("SCOUT_MARGIN") or config.get(USER_CFG_SECTION, "scout_margin"))
>>>>>>> 93ce670f
<|MERGE_RESOLUTION|>--- conflicted
+++ resolved
@@ -15,18 +15,12 @@
 
     PRICE_TYPE_ORDERBOOK = "orderbook"
     PRICE_TYPE_TICKER = "ticker"
-<<<<<<< HEAD
-
-    RATIO_CALC_DEFAULT = "default"
-    RATIO_CALC_SCOUT_MARGIN = "scout_margin"
-=======
->>>>>>> 93ce670f
 
     def __init__(self):
         # Init config
         config = configparser.ConfigParser()
         config["DEFAULT"] = {
-            "bridge": "USDT", 
+            "bridge": "USDT",
             "use_margin": "no",
             "scout_multiplier": "5",
             "scout_margin": "0.8",
@@ -47,11 +41,6 @@
             "buy_max_price_change": "0.005",
             "price_type": self.PRICE_TYPE_ORDERBOOK,
             "accept_losses": "false",
-<<<<<<< HEAD
-            "max_idle_hours": "3",
-            "ratio_adjust_weight": "100",
-=======
->>>>>>> 93ce670f
             "auto_adjust_bnb_balance": "false",
             "auto_adjust_bnb_balance_rate": "3",
             "allow_coin_merge": "true",
@@ -167,27 +156,9 @@
                 f"{self.PRICE_TYPE_ORDERBOOK} or {self.PRICE_TYPE_TICKER} expected, got {price_type} for price_type"
             )
         self.PRICE_TYPE = price_type
-<<<<<<< HEAD
-
-        ratio_calcs = {self.RATIO_CALC_DEFAULT, self.RATIO_CALC_SCOUT_MARGIN}
-
-        ratio_calc = os.environ.get("RATIO_CALC") or config.get(
-            USER_CFG_SECTION, "ratio_calc", fallback=self.RATIO_CALC_DEFAULT
-        )
-        if ratio_calc not in ratio_calcs:
-            raise Exception(
-                f"{self.RATIO_CALC_DEFAULT} or {self.RATIO_CALC_SCOUT_MARGIN} expected, got {ratio_calc}"
-                "for ratio_calc"
-            )
-        self.RATIO_CALC = ratio_calc
-=======
-        
-        
->>>>>>> 93ce670f
 
         accept_losses_str = os.environ.get("ACCEPT_LOSSES") or config.get(USER_CFG_SECTION, "accept_losses")
         self.ACCEPT_LOSSES = accept_losses_str in ("true", "True")
-
 
         auto_adjust_bnb_balance_str = os.environ.get("AUTO_ADJUST_BNB_BALANCE") or config.get(
             USER_CFG_SECTION, "auto_adjust_bnb_balance"
@@ -200,11 +171,7 @@
         )
 
         allow_coin_merge = os.environ.get("ALLOW_COIN_MERGE") or config.get(USER_CFG_SECTION, "allow_coin_merge")
-<<<<<<< HEAD
         self.ALLOW_COIN_MERGE = str(allow_coin_merge).lower() == "true"
-=======
-        self.ALLOW_COIN_MERGE = str(allow_coin_merge).lower() == 'true'
 
         self.USE_MARGIN = os.environ.get("USE_MARGIN") or config.get(USER_CFG_SECTION, "use_margin")
-        self.SCOUT_MARGIN = float(os.environ.get("SCOUT_MARGIN") or config.get(USER_CFG_SECTION, "scout_margin"))
->>>>>>> 93ce670f
+        self.SCOUT_MARGIN = float(os.environ.get("SCOUT_MARGIN") or config.get(USER_CFG_SECTION, "scout_margin"))