import configparser
import os

import binance.client

from .models import Coin

CFG_FL_NAME = "user.cfg"
USER_CFG_SECTION = "binance_user_config"


class Config:  # pylint: disable=too-few-public-methods,too-many-instance-attributes
    ORDER_TYPE_MARKET = "market"
    ORDER_TYPE_LIMIT = "limit"

    PRICE_TYPE_ORDERBOOK = "orderbook"
    PRICE_TYPE_TICKER = "ticker"

    RATIO_CALC_DEFAULT = "default"
    RATIO_CALC_SCOUT_MARGIN = "scout_margin"

    def __init__(self):
        # Init config
        config = configparser.ConfigParser()
        config["DEFAULT"] = {
            "bridge": "USDT",
            "scout_multiplier": "5",
            "scout_sleep_time": "5",
            "hourToKeepScoutHistory": "1",
            "tld": "com",
            "trade_fee": "auto",
            "strategy": "default",
            "enable_paper_trading": "false",
            "sell_timeout": "0",
            "buy_timeout": "0",
            "first_buy_mul": "1",
            "first_sell_mul": "1",
            "update_buy_mul": "4",
            "update_sell_mul": "4",
            "sell_order_type": self.ORDER_TYPE_MARKET,
            "buy_order_type": self.ORDER_TYPE_LIMIT,
            "sell_max_price_change": "0.005",
            "buy_max_price_change": "0.005",
            "price_type": self.PRICE_TYPE_ORDERBOOK,
            "ratio_calc": "default",
            "accept_losses": "false",
            "max_idle_hours": "3",
            "ratio_adjust_weight": "100",
            "auto_adjust_bnb_balance": "false",
            "auto_adjust_bnb_balance_rate": "3",
            "allow_coin_merge": "true"
        }

        if not os.path.exists(CFG_FL_NAME):
            print("No configuration file (user.cfg) found! See README. Assuming default config...")
            config[USER_CFG_SECTION] = {}
        else:
            config.read(CFG_FL_NAME)

        self.BRIDGE_SYMBOL = os.environ.get("BRIDGE_SYMBOL") or config.get(USER_CFG_SECTION, "bridge")
        self.BRIDGE = Coin(self.BRIDGE_SYMBOL, False)

        # Prune settings
        self.SCOUT_HISTORY_PRUNE_TIME = float(
            os.environ.get("HOURS_TO_KEEP_SCOUTING_HISTORY") or config.get(USER_CFG_SECTION, "hourToKeepScoutHistory")
        )

        # Get config for scout
        self.SCOUT_MULTIPLIER = float(
            os.environ.get("SCOUT_MULTIPLIER") or config.get(USER_CFG_SECTION, "scout_multiplier")
        )
        self.SCOUT_SLEEP_TIME = int(
            os.environ.get("SCOUT_SLEEP_TIME") or config.get(USER_CFG_SECTION, "scout_sleep_time")
        )

        self.RATIO_ADJUST_WEIGHT = int(
            os.environ.get("RATIO_ADJUST_WEIGHT") or config.get(USER_CFG_SECTION, "ratio_adjust_weight")
        )

        # Get config for binance
        self.BINANCE_API_KEY = os.environ.get("API_KEY") or config.get(USER_CFG_SECTION, "api_key")
        self.BINANCE_API_SECRET_KEY = os.environ.get("API_SECRET_KEY") or config.get(USER_CFG_SECTION, "api_secret_key")
        self.BINANCE_TLD = os.environ.get("TLD") or config.get(USER_CFG_SECTION, "tld")

        # Get supported coin list from the environment
        supported_coin_list = [
            coin.strip() for coin in os.environ.get("SUPPORTED_COIN_LIST", "").split() if coin.strip()
        ]

        self.TRADE_FEE = os.environ.get("TRADE_FEE") or config.get(USER_CFG_SECTION, "trade_fee")

        # Get supported coin list from supported_coin_list file
        if not supported_coin_list and os.path.exists("supported_coin_list"):
            with open("supported_coin_list") as rfh:
                for line in rfh:
                    line = line.strip()
                    if not line or line.startswith("#") or line in supported_coin_list:
                        continue
                    supported_coin_list.append(line)
        self.SUPPORTED_COIN_LIST = supported_coin_list

        self.CURRENT_COIN_SYMBOL = os.environ.get("CURRENT_COIN_SYMBOL") or config.get(USER_CFG_SECTION, "current_coin")

        self.STRATEGY = os.environ.get("STRATEGY") or config.get(USER_CFG_SECTION, "strategy")

        enable_paper_trading_str = os.environ.get("ENABLE_PAPER_TRADING") or config.get(
            USER_CFG_SECTION, "enable_paper_trading"
        )
        self.ENABLE_PAPER_TRADING = enable_paper_trading_str in ("true", "True")

        self.SELL_TIMEOUT = os.environ.get("SELL_TIMEOUT") or config.get(USER_CFG_SECTION, "sell_timeout")
        self.BUY_TIMEOUT = os.environ.get("BUY_TIMEOUT") or config.get(USER_CFG_SECTION, "buy_timeout")
        self.FIRST_BUY_MUL = float(os.environ.get("FIRST_BUY_MUL") or config.get(USER_CFG_SECTION, "first_buy_mul"))
        self.FIRST_SELL_MUL = float(os.environ.get("FIRST_SELL_MUL") or config.get(USER_CFG_SECTION, "first_sell_mul"))
        self.UPDATE_BUY_MUL = float(os.environ.get("UPDATE_BUY_MUL") or config.get(USER_CFG_SECTION, "update_buy_mul"))
        self.UPDATE_SELL_MUL = float(
            os.environ.get("UPDATE_SELL_MUL") or config.get(USER_CFG_SECTION, "update_sell_mul")
        )

        order_type_map = {
            self.ORDER_TYPE_LIMIT: binance.client.Client.ORDER_TYPE_LIMIT,
            self.ORDER_TYPE_MARKET: binance.client.Client.ORDER_TYPE_MARKET,
        }

        sell_order_type = os.environ.get("SELL_ORDER_TYPE") or config.get(
            USER_CFG_SECTION, "sell_order_type", fallback=self.ORDER_TYPE_MARKET
        )
        if sell_order_type not in order_type_map:
            raise Exception(
                f"{self.ORDER_TYPE_LIMIT} or {self.ORDER_TYPE_MARKET} expected, got {sell_order_type}"
                "for sell_order_type"
            )
        self.SELL_ORDER_TYPE = order_type_map[sell_order_type]

        self.SELL_MAX_PRICE_CHANGE = os.environ.get("SELL_MAX_PRICE_CHANGE") or config.get(
            USER_CFG_SECTION, "sell_max_price_change"
        )

        buy_order_type = os.environ.get("BUY_ORDER_TYPE") or config.get(
            USER_CFG_SECTION, "buy_order_type", fallback=self.ORDER_TYPE_LIMIT
        )
        if buy_order_type not in order_type_map:
            raise Exception(
                f"{self.ORDER_TYPE_LIMIT} or {self.ORDER_TYPE_MARKET} expected, got {buy_order_type}"
                "for buy_order_type"
            )
        if buy_order_type == self.ORDER_TYPE_MARKET:
            raise Exception(
                "Market buys are reported to do extreme losses, they are disabled right now,"
                "comment this line only if you know what you're doing"
            )
        self.BUY_ORDER_TYPE = order_type_map[buy_order_type]

        self.BUY_MAX_PRICE_CHANGE = os.environ.get("BUY_MAX_PRICE_CHANGE") or config.get(
            USER_CFG_SECTION, "buy_max_price_change"
        )

        price_types = {self.PRICE_TYPE_ORDERBOOK, self.PRICE_TYPE_TICKER}

        price_type = os.environ.get("PRICE_TYPE") or config.get(
            USER_CFG_SECTION, "price_type", fallback=self.PRICE_TYPE_ORDERBOOK
        )
        if price_type not in price_types:
            raise Exception(
                f"{self.PRICE_TYPE_ORDERBOOK} or {self.PRICE_TYPE_TICKER} expected, got {price_type} for price_type"
            )
        self.PRICE_TYPE = price_type

        ratio_calcs = {self.RATIO_CALC_DEFAULT, self.RATIO_CALC_SCOUT_MARGIN}

        ratio_calc = os.environ.get("RATIO_CALC") or config.get(
            USER_CFG_SECTION, "ratio_calc", fallback=self.RATIO_CALC_DEFAULT
        )
        if ratio_calc not in ratio_calcs:
            raise Exception(
                f"{self.RATIO_CALC_DEFAULT} or {self.RATIO_CALC_SCOUT_MARGIN} expected, got {ratio_calc}"
                "for ratio_calc"
            )
        self.RATIO_CALC = ratio_calc

        accept_losses_str = os.environ.get("ACCEPT_LOSSES") or config.get(USER_CFG_SECTION, "accept_losses")
        self.ACCEPT_LOSSES = accept_losses_str in ("true", "True")

        self.MAX_IDLE_HOURS = os.environ.get("MAX_IDLE_HOURS") or config.get(USER_CFG_SECTION, "max_idle_hours")

        auto_adjust_bnb_balance_str = os.environ.get("AUTO_ADJUST_BNB_BALANCE") or config.get(
            USER_CFG_SECTION, "auto_adjust_bnb_balance"
        )
        self.AUTO_ADJUST_BNB_BALANCE = str(auto_adjust_bnb_balance_str).lower() == "true"

        self.AUTO_ADJUST_BNB_BALANCE_RATE = float(
<<<<<<< HEAD
            os.environ.get("AUTO_ADJUST_BNB_BALANCE_RATE")
            or config.get(USER_CFG_SECTION, "auto_adjust_bnb_balance_rate")
        )
=======
            os.environ.get("AUTO_ADJUST_BNB_BALANCE_RATE") or config.get(USER_CFG_SECTION, "auto_adjust_bnb_balance_rate")
        )

        allow_coin_merge = os.environ.get("ALLOW_COIN_MERGE") or config.get(USER_CFG_SECTION, "allow_coin_merge")
        self.ALLOW_COIN_MERGE = str(allow_coin_merge).lower() == 'true'
>>>>>>> d3bb7eb2
<|MERGE_RESOLUTION|>--- conflicted
+++ resolved
@@ -48,7 +48,7 @@
             "ratio_adjust_weight": "100",
             "auto_adjust_bnb_balance": "false",
             "auto_adjust_bnb_balance_rate": "3",
-            "allow_coin_merge": "true"
+            "allow_coin_merge": "true",
         }
 
         if not os.path.exists(CFG_FL_NAME):
@@ -189,14 +189,9 @@
         self.AUTO_ADJUST_BNB_BALANCE = str(auto_adjust_bnb_balance_str).lower() == "true"
 
         self.AUTO_ADJUST_BNB_BALANCE_RATE = float(
-<<<<<<< HEAD
             os.environ.get("AUTO_ADJUST_BNB_BALANCE_RATE")
             or config.get(USER_CFG_SECTION, "auto_adjust_bnb_balance_rate")
         )
-=======
-            os.environ.get("AUTO_ADJUST_BNB_BALANCE_RATE") or config.get(USER_CFG_SECTION, "auto_adjust_bnb_balance_rate")
-        )
 
         allow_coin_merge = os.environ.get("ALLOW_COIN_MERGE") or config.get(USER_CFG_SECTION, "allow_coin_merge")
-        self.ALLOW_COIN_MERGE = str(allow_coin_merge).lower() == 'true'
->>>>>>> d3bb7eb2
+        self.ALLOW_COIN_MERGE = str(allow_coin_merge).lower() == "true"