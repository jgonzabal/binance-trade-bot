#!python3
import time

from .binance_api_manager import BinanceAPIManager
from .config import Config
from .database import Database
from .logger import Logger
from .scheduler import SafeScheduler
from .strategies import get_strategy


def main():
    logger = Logger()
    logger.info("Starting")

    config = Config()
    db = Database(logger, config)
    if config.ENABLE_PAPER_TRADING:
        manager = BinanceAPIManager.create_manager_paper_trading(config, db, logger, {config.BRIDGE.symbol: 1_000.0})
    else:
        manager = BinanceAPIManager.create_manager(config, db, logger)

    # check if we can access API feature that require valid config
    try:
        _ = manager.get_account()
    except Exception as e:  # pylint: disable=broad-except
        logger.error("Couldn't access Binance API - API keys may be wrong or lack sufficient permissions")
        logger.error(e)
        return
    strategy = get_strategy(config.STRATEGY)
    if strategy is None:
        logger.error("Invalid strategy name")
        return
    trader = strategy(manager, db, logger, config)
    logger.info(f"Chosen strategy: {config.STRATEGY}")
    if config.ENABLE_PAPER_TRADING:
        logger.warning("RUNNING IN PAPER-TRADING MODE")
    else:
        logger.warning("RUNNING IN REAL TRADING MODE")

    if config.USE_MARGIN:
        logger.info(f"Using scout margin method for calculation of the ratios.")
    else:
        logger.info(f"Using default method for calculation of the ratios.")

<<<<<<< HEAD
    if config.AUTO_ADJUST_BNB_BALANCE:
        logger.info("Auto adjust for BNB enabled.")
=======
    if config.AUTO_ADJUST_BNB_BALANCE and not config.ENABLE_PAPER_TRADING:
        logger.info(f"Auto adjust for BNB enabled.")
>>>>>>> 93ce670f

    logger.info(f"Buy type: {config.BUY_ORDER_TYPE}, Sell type: {config.SELL_ORDER_TYPE}")
    logger.info(
        f"Max price changes for buys: {config.BUY_MAX_PRICE_CHANGE},"
        + f" Max price changes for sells: {config.SELL_MAX_PRICE_CHANGE}"
    )
    logger.info(f"Using {config.PRICE_TYPE} prices")

    logger.info("Creating database schema if it doesn't already exist")
    db.create_database()

    db.set_coins(config.SUPPORTED_COIN_LIST)
    db.migrate_old_state()

    trader.initialize()

    schedule = SafeScheduler(logger)
    schedule.every(config.SCOUT_SLEEP_TIME).seconds.do(trader.scout).tag("scouting")
    schedule.every(30).seconds.do(trader.update_values).tag("updating value history")
    schedule.every(15).seconds.do(trader.update_orders).tag("updating value history")
    schedule.every(1).minutes.do(db.prune_scout_history).tag("pruning scout history")
    schedule.every(1).hours.do(db.prune_value_history).tag("pruning value history")
    try:
        while True:
            schedule.run_pending()
            time.sleep(1)
    finally:
        manager.stream_manager.close()<|MERGE_RESOLUTION|>--- conflicted
+++ resolved
@@ -39,17 +39,12 @@
         logger.warning("RUNNING IN REAL TRADING MODE")
 
     if config.USE_MARGIN:
-        logger.info(f"Using scout margin method for calculation of the ratios.")
+        logger.info("Using scout margin method for calculation of the ratios.")
     else:
-        logger.info(f"Using default method for calculation of the ratios.")
+        logger.info("Using default method for calculation of the ratios.")
 
-<<<<<<< HEAD
-    if config.AUTO_ADJUST_BNB_BALANCE:
+    if config.AUTO_ADJUST_BNB_BALANCE and not config.ENABLE_PAPER_TRADING:
         logger.info("Auto adjust for BNB enabled.")
-=======
-    if config.AUTO_ADJUST_BNB_BALANCE and not config.ENABLE_PAPER_TRADING:
-        logger.info(f"Auto adjust for BNB enabled.")
->>>>>>> 93ce670f
 
     logger.info(f"Buy type: {config.BUY_ORDER_TYPE}, Sell type: {config.SELL_ORDER_TYPE}")
     logger.info(
