--- conflicted
+++ resolved
@@ -18,14 +18,6 @@
         if self.failed_buy_order:
             self.bridge_scout()
 
-<<<<<<< HEAD
-        """
-        Scout for potential jumps from the current coin to another coin
-        """
-=======
-        all_tickers = self.manager.get_all_market_tickers()
-
->>>>>>> 0860cb83
         current_coin = self.db.get_current_coin()
         # Display on the console, the current coin+Bridge, so users can see *some* activity and not think the bot has
         # stopped. Not logging though to reduce log size.
