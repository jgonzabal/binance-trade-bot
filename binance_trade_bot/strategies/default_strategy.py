import random
import sys
from datetime import datetime

from binance_trade_bot.auto_trader import AutoTrader


class Strategy(AutoTrader):
    def initialize(self):
        super().initialize()
        self.initialize_current_coin()

    def scout(self):
        """
        Scout for potential jumps from the current coin to another coin
        """
        current_coin = self.db.get_current_coin()
        # Display on the console, the current coin+Bridge, so users can see *some* activity and not think the bot has
        # stopped. Not logging though to reduce log size.
        print(
            f"{datetime.now()} - CONSOLE - INFO - I am scouting the best trades. "
            f"Current coin: {current_coin + self.config.BRIDGE} ",
            end="\r",
        )

        current_coin_price = self.manager.get_ticker_price(current_coin + self.config.BRIDGE)

        if current_coin_price is None:
            self.logger.info("Skipping scouting... current coin {} not found".format(current_coin + self.config.BRIDGE))
            return

        self._jump_to_best_coin(current_coin, current_coin_price)

    def bridge_scout(self):
        current_coin = self.db.get_current_coin()
        if self.manager.get_currency_balance(current_coin.symbol) > self.manager.get_min_notional(
            current_coin.symbol, self.config.BRIDGE.symbol
        ):
            # Only scout if we don't have enough of the current coin
            return
        new_coin = super().bridge_scout()
        if new_coin is not None:
            self.db.set_current_coin(new_coin)

    def initialize_current_coin(self):
        """
        Decide what is the current coin, and set it up in the DB.
        """
        if self.db.get_current_coin() is None:
            current_coin_symbol = self.config.CURRENT_COIN_SYMBOL
            if not current_coin_symbol:
                current_coin_symbol = random.choice(self.config.SUPPORTED_COIN_LIST)

            self.logger.info(f"Setting initial coin to {current_coin_symbol}")

            if current_coin_symbol not in self.config.SUPPORTED_COIN_LIST:
                sys.exit("***\nERROR!\nSince there is no backup file, a proper coin name must be provided at init\n***")
            self.db.set_current_coin(current_coin_symbol)

            # if we don't have a configuration, we selected a coin at random... Buy it so we can start trading.
            if self.config.CURRENT_COIN_SYMBOL == "":
                current_coin = self.db.get_current_coin()
                self.logger.info(f"Purchasing {current_coin} to begin trading")
<<<<<<< HEAD
                self.manager.buy_alt(current_coin, self.config.BRIDGE)
=======
                self.manager.buy_alt(
                    current_coin, self.config.BRIDGE, self.manager.get_ticker_price(current_coin + self.config.BRIDGE)
                )
>>>>>>> b4ed80b5
                self.logger.info("Ready to start trading")<|MERGE_RESOLUTION|>--- conflicted
+++ resolved
@@ -61,11 +61,7 @@
             if self.config.CURRENT_COIN_SYMBOL == "":
                 current_coin = self.db.get_current_coin()
                 self.logger.info(f"Purchasing {current_coin} to begin trading")
-<<<<<<< HEAD
-                self.manager.buy_alt(current_coin, self.config.BRIDGE)
-=======
                 self.manager.buy_alt(
                     current_coin, self.config.BRIDGE, self.manager.get_ticker_price(current_coin + self.config.BRIDGE)
                 )
->>>>>>> b4ed80b5
                 self.logger.info("Ready to start trading")