# binance-trade-bot

![github](https://img.shields.io/github/workflow/status/edeng23/binance-trade-bot/binance-trade-bot)
![docker](https://img.shields.io/docker/pulls/idkravitz/binance-trade-bot)

> Automated cryptocurrency trading bot

## Why?

This project was inspired by the observation that all cryptocurrencies pretty much behave in the same way. When one spikes, they all spike, and when one takes a dive, they all do. _Pretty much_. Moreover, all coins follow Bitcoin's lead; the difference is their phase offset.

So, if coins are basically oscillating with respect to each other, it seems smart to trade the rising coin for the falling coin, and then trade back when the ratio is reversed.

## How?

The trading is done in the Binance market platform, which of course, does not have markets for every altcoin pair. The workaround for this is to use a bridge currency that will complement missing pairs. The default bridge currency is Tether (USDT), which is stable by design and compatible with nearly every coin on the platform.

<p align="center">
  Coin A → USDT → Coin B
</p>

The way the bot takes advantage of the observed behaviour is to always downgrade from the "strong" coin to the "weak" coin, under the assumption that at some point the tables will turn. It will then return to the original coin, ultimately holding more of it than it did originally. This is done while taking into consideration the trading fees.

<div align="center">
  <p><b>Coin A</b> → USDT → Coin B</p>
  <p>Coin B → USDT → Coin C</p>
  <p>...</p>
  <p>Coin C → USDT → <b>Coin A</b></p>
</div>

The bot jumps between a configured set of coins on the condition that it does not return to a coin unless it is profitable in respect to the amount held last. This means that we will never end up having less of a certain coin. The risk is that one of the coins may freefall relative to the others all of a sudden, attracting our reverse greedy algorithm.

## Binance Setup

-   Create a [Binance account](https://www.binance.com/en/register?ref=13222128) (Includes my referral link, I'll be super grateful if you use it).
-   Enable Two-factor Authentication.
-   Create a new API key.
-   Get a cryptocurrency. If its symbol is not in the default list, add it.

## Tool Setup

### Install Python dependencies

Run the following line in the terminal: `pip install -r requirements.txt`.

### Create user configuration

Create a .cfg file named `user.cfg` based off `.user.cfg.example`, then add your API keys and current coin.

**The configuration file consists of the following fields:**

-   **api_key** - Binance API key generated in the Binance account setup stage.
-   **api_secret_key** - Binance secret key generated in the Binance account setup stage.
-   **current_coin** - This is your starting coin of choice. This should be one of the coins from your supported coin list. If you want to start from your bridge currency, leave this field empty - the bot will select a random coin from your supported coin list and buy it.
-   **bridge** - Your bridge currency of choice. Notice that different bridges will allow different sets of supported coins. For example, there may be a Binance particular-coin/USDT pair but no particular-coin/BUSD pair.
-   **tld** - 'com' or 'us', depending on your region. Default is 'com'.
-   **hourToKeepScoutHistory** - Controls how many hours of scouting values are kept in the database. After the amount of time specified has passed, the information will be deleted.
-   **scout_multiplier** - Controls the value by which the difference between the current state of coin ratios and previous state of ratios is multiplied. For bigger values, the bot will wait for bigger margins to arrive before making a trade.
-   **strategy** - The trading strategy to use. See [`binance_trade_bot/strategies`](binance_trade_bot/strategies/README.md) for more information
-   **buy_timeout/sell_timeout** - Controls how many minutes to wait before cancelling a limit order (buy/sell) and returning to "scout" mode. 0 means that the order will never be cancelled prematurely.
-   **scout_sleep_time** - Controls how many seconds bot should wait between analysis of current prices. Since the bot now operates on websockets this value should be set to something low (like 1), the reasons to set it above 1 are when you observe high CPU usage by bot or you got api errors about requests weight limit.
<<<<<<< HEAD
=======
-   **buy_order_type** - Controls the type of placed buy orders, types available: market, limit (default=limit)
-   **sell_order_type** - Controls the type of placed sell orders, types available: market, limit (default=market)
>>>>>>> b4ed80b5

#### Environment Variables

All of the options provided in `user.cfg` can also be configured using environment variables.

```
CURRENT_COIN_SYMBOL:
SUPPORTED_COIN_LIST: "XLM TRX ICX EOS IOTA ONT QTUM ETC ADA XMR DASH NEO ATOM DOGE VET BAT OMG BTT"
BRIDGE_SYMBOL: USDT
API_KEY: vmPUZE6mv9SD5VNHk4HlWFsOr6aKE2zvsw0MuIgwCIPy6utIco14y7Ju91duEh8A
API_SECRET_KEY: NhqPtmdSJYdKjVHjA7PZj4Mge3R5YNiP1e3UZjInClVN65XAbvqqM6A7H5fATj0j
SCOUT_MULTIPLIER: 5
SCOUT_SLEEP_TIME: 1
TLD: com
STRATEGY: default
BUY_TIMEOUT: 0
SELL_TIMEOUT: 0
BUY_ORDER_TYPE: limit
SELL_ORDER_TYPE: market
```

### Paying Fees with BNB
You can [use BNB to pay for any fees on the Binance platform](https://www.binance.com/en/support/faq/115000583311-Using-BNB-to-Pay-for-Fees), which will reduce all fees by 25%. In order to support this benefit, the bot will always perform the following operations:
-   Automatically detect that you have BNB fee payment enabled.
-   Make sure that you have enough BNB in your account to pay the fee of the inspected trade.
-   Take into consideration the discount when calculating the trade threshold.

### Notifications with Apprise

Apprise allows the bot to send notifications to all of the most popular notification services available such as: Telegram, Discord, Slack, Amazon SNS, Gotify, etc.

To set this up you need to create a apprise.yml file in the config directory.

There is an example version of this file to get you started.

If you are interested in running a Telegram bot, more information can be found at [Telegram's official documentation](https://core.telegram.org/bots).

### Run

```shell
python -m binance_trade_bot
```

### Docker

The official image is available [here](https://hub.docker.com/r/idkravitz/binance-trade-bot) and will update on every new change.

```shell
docker-compose up
```

If you only want to start the SQLite browser

```shell
docker-compose up -d sqlitebrowser
```

## Backtesting

You can test the bot on historic data to see how it performs.

```shell
python backtest.py
```

Feel free to modify that file to test and compare different settings and time periods

## Developing

To make sure your code is properly formatted before making a pull request,
remember to install [pre-commit](https://pre-commit.com/):

```shell
pip install pre-commit
pre-commit install
```

The scouting algorithm is unlikely to be changed. If you'd like to contribute an alternative
method, [add a new strategy](binance_trade_bot/strategies/README.md).

## Related Projects

Thanks to a group of talented developers, there is now a [Telegram bot for remotely managing this project](https://github.com/lorcalhost/BTB-manager-telegram).

## Support the Project

<a href="https://www.buymeacoffee.com/edeng" target="_blank"><img src="https://cdn.buymeacoffee.com/buttons/default-orange.png" alt="Buy Me A Coffee" height="41" width="174"></a>

## Join the Chat

-   **Discord**: [Invite Link](https://discord.gg/m4TNaxreCN)

## FAQ

A list of answers to what seem to be the most frequently asked questions can be found in our discord server, in the corresponding channel.

<p align="center">
  <img src = "https://usercontent2.hubstatic.com/6061829.jpg">
</p>

## Disclaimer

This project is for informational purposes only. You should not construe any
such information or other material as legal, tax, investment, financial, or
other advice. Nothing contained here constitutes a solicitation, recommendation,
endorsement, or offer by me or any third party service provider to buy or sell
any securities or other financial instruments in this or in any other
jurisdiction in which such solicitation or offer would be unlawful under the
securities laws of such jurisdiction.

If you plan to use real money, USE AT YOUR OWN RISK.

Under no circumstances will I be held responsible or liable in any way for any
claims, damages, losses, expenses, costs, or liabilities whatsoever, including,
without limitation, any direct or indirect damages for loss of profits.<|MERGE_RESOLUTION|>--- conflicted
+++ resolved
@@ -59,11 +59,8 @@
 -   **strategy** - The trading strategy to use. See [`binance_trade_bot/strategies`](binance_trade_bot/strategies/README.md) for more information
 -   **buy_timeout/sell_timeout** - Controls how many minutes to wait before cancelling a limit order (buy/sell) and returning to "scout" mode. 0 means that the order will never be cancelled prematurely.
 -   **scout_sleep_time** - Controls how many seconds bot should wait between analysis of current prices. Since the bot now operates on websockets this value should be set to something low (like 1), the reasons to set it above 1 are when you observe high CPU usage by bot or you got api errors about requests weight limit.
-<<<<<<< HEAD
-=======
 -   **buy_order_type** - Controls the type of placed buy orders, types available: market, limit (default=limit)
 -   **sell_order_type** - Controls the type of placed sell orders, types available: market, limit (default=market)
->>>>>>> b4ed80b5
 
 #### Environment Variables
 
